--- conflicted
+++ resolved
@@ -52,13 +52,10 @@
 ;       2015/04/30  -   A CDF ID can be provided instead of a file name. - MRA
 ;       2015/05/13  -   Epoch type determined VARNAME is not the Epoch variable. All
 ;                           DEPEND_0 records read when searching for time interval. - MRA
-<<<<<<< HEAD
 ;       2016/07/13  -   Read only one record for DEPEND_N variables if their record
 ;                           variance is 'NOVARY'. - MRA
-=======
 ;       2016/07/21  -   DEPEND_0 is overwritten if passed in as a defined variable.
 ;                           Fixes bug when matching values to a time interval. - MRA
->>>>>>> ae703b6d
 ;-
 ;*****************************************************************************************
 ;+
@@ -200,8 +197,8 @@
     
     ;DEPEND_0 must be undefined when passed in
     if arg_present(depend_0) && n_elements(depend_0) gt 0 then begin
-        void = temporary(depend_0)
-        void = 0B
+        depend_0 = 0B
+        void     = temporary(depend_0)
     endif
 
 ;-----------------------------------------------------
@@ -331,7 +328,7 @@
         rec_start_out = rec_start
         rec_count     = rec_end - rec_start + 1
     endif
-stop
+
 ;-----------------------------------------------------
 ;Get the Data \\\\\\\\\\\\\\\\\\\\\\\\\\\\\\\\\\\\\\\\
 ;-----------------------------------------------------
